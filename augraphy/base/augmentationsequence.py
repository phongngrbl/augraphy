--- conflicted
+++ resolved
@@ -28,14 +28,9 @@
     def __call__(self, data, force=False):
         if force or self.should_run():
             for augmentation in self.augmentations:
-<<<<<<< HEAD
-                # print(augmentation)
-                augmentation(data)
-=======
                 start = time.process_time()  # time at start of execution
                 augmentation(data)
                 end = time.process_time()  # time at end of execution
                 elapsed = end - start  # execution duration
 
-                data["log"]["time"].append((augmentation, elapsed))
->>>>>>> 37206cad
+                data["log"]["time"].append((augmentation, elapsed))