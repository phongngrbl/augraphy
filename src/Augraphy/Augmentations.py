################################################################################
# File: Augmentations.py
#
# Classes: Augmentation
#          AugmentationResult
#          AugmentationSequence(Augmentation)
#          OneOf(Augmentation)
#
# Description: This file contains classes defining the base Augmentation,
#              a sequence of Augmentations, a randomly selected Augmentation,
#              and the result of an application of an Augmentation.
################################################################################


################################################################################
# Imports
################################################################################

import cv2
import numpy as np
import random
import os

from glob import glob
from scipy.stats import norm
from sklearn.datasets import make_blobs


################################################################################
# Class Definitions
################################################################################

# The base Augmentation class which everything else inherits.
class Augmentation:
    def __init__(self, probability=0.5):
        self.probability = probability

    # Determines whether or not the augmentation should be
    # applied by callers.
    def should_run(self):
        return random.uniform(0.0, 1.0) <= self.probability


# Contains the result of an Augmentation's application.
class AugmentationResult:
    def __init__(self, augmentation, result, metadata=None):
        self.augmentation = augmentation
        self.result = result
        self.metadata = metadata


<<<<<<< HEAD
# Contains a list of Augmentations to be applied.
class AugmentationSequence(Augmentation):
    def __init__(self, augmentations, probability=1.0):
        super().__init__(probability=probability)
        self.augmentations = augmentations
=======
  def __repr__(self):
    return f"LowInkLineAugmentation(use_consistent_lines={self.use_consistent_lines}, probability={self.probability})"

  def add_transparency_line(self, mask, y, alpha=None):
    if (alpha == None):
      alpha = random.randint(16, 224)

    if (self.use_consistent_lines):
      low_ink_line = np.full(mask[y, :].shape, alpha, dtype="uint8")
    else:
      low_ink_line = self.inconsistent_transparency_line(mask[y, :])

    mask[y, :] = self.apply_line(mask[y, :], low_ink_line)

    return mask

class LowInkRandomLinesAugmentation(LowInkLineAugmentation):
  def __init__(self, count_range=(5, 10), use_consistent_lines=True, probability=0.5):
    super().__init__(use_consistent_lines=use_consistent_lines, probability=probability)
    self.count_range = count_range

  def __repr__(self):
    return f"LowInkRandomLinesAugmentation(count_range={self.count_range}, use_consistent_lines={self.use_consistent_lines}, probability={self.probability})"
  
  def __call__(self, data, force=False):
    if (force or self.should_run()):
      mask = data['ink'][-1].result.copy()
      count = random.randint(self.count_range[0], self.count_range[1])

      for i in range(count):
        mask = self.add_transparency_line(mask, random.randint(1, mask.shape[0]-1))

      data['ink'].append(AugmentationResult(self, mask))

class LowInkPeriodicLinesAugmentation(LowInkLineAugmentation):
  def __init__(self, count_range=(2, 5), period_range=(10, 30), use_consistent_lines=True, probability=0.5):
    super().__init__(use_consistent_lines=use_consistent_lines, probability=probability)
    self.count_range = count_range
    self.period_range = period_range

  def __repr__(self):
    return f"LowInkPeriodicLinesAugmentation(count_range={self.count_range}, period_range={self.period_range}, use_consistent_lines={self.use_consistent_lines}, probability={self.probability})"

  def add_periodic_transparency_line(self, mask, line_count, offset, alpha):
    period = mask.shape[0] // line_count
    
    for y in range(mask.shape[0]-offset):
      if (y % period == 0):
        self.add_transparency_line(mask, y+offset, alpha)

  def add_periodic_transparency_lines(self, mask, lines, line_periods):
    period = mask.shape[0] // line_periods
    self.add_periodic_transparency_line(mask, line_periods, offset=random.randint(0, 5), alpha=random.randint(96, 255))

    for i in range(lines):
      self.add_periodic_transparency_line(mask, line_periods, offset=random.randint(0, period), alpha=random.randint(16, 96))

  def __call__(self, data, force=False):
    if (force or self.should_run()):
      image = data['ink'][-1].result.copy()
      count = random.randint(self.count_range[0], self.count_range[1])
      period = random.randint(self.period_range[0], self.period_range[1])

      for i in range(count):
        self.add_periodic_transparency_lines(image, count, period)

      data['ink'].append(AugmentationResult(self, image))

class DustyInkAugmentation(Augmentation):
  def __init__(self, intensity_range=(.1, .2), color_range=(0, 224), probability=0.5):
    super().__init__(probability=probability)
    self.intensity_range = intensity_range
    self.color_range = color_range

  def __repr__(self):
    return f"DustyInkAugmentation(intensity_range={self.intensity_range}, color_range={self.color_range}, probability={self.probability})"


  def __call__(self, data, force=False):
    if (force or self.should_run()):
      img = data['ink'][-1].result
      intensity = random.uniform(self.intensity_range[0], self.intensity_range[1])
      add_noise_fn = lambda x: random.randint(self.color_range[0], self.color_range[1]) if (x == 0 and random.random() < intensity) else x
      add_noise = np.vectorize(add_noise_fn)
      img = add_noise(img)

      data['ink'].append(AugmentationResult(self, img))
  
class InkBleedAugmentation(Augmentation):
  def __init__(self, intensity_range=(.1, .2), color_range=(0, 224), probability=0.5):
    super().__init__(probability=probability)
    self.intensity_range = intensity_range
    self.color_range = color_range

  def __repr__(self):
    return f"InkBleedAugmentation(intensity_range={self.intensity_range}, color_range={self.color_range}, probability={self.probability})"

  def sobel(self, image):
      gradX = cv2.Sobel(image, ddepth = cv2.CV_32F, dx = 1, dy = 0, ksize = -1)
      gradY = cv2.Sobel(image, ddepth = cv2.CV_32F, dx = 0, dy = 1, ksize = -1)
      gradient = cv2.subtract(gradX, gradY)
      gradient = cv2.convertScaleAbs(gradient)
      return gradient

  def __call__(self, data, force=False):
    if (force or self.should_run()):
      img = data['ink'][-1].result
      intensity = random.uniform(self.intensity_range[0], self.intensity_range[1])
      add_noise_fn = lambda x, y: random.randint(self.color_range[0], self.color_range[1]) if (y == 255 and random.random() < intensity) else x
      add_noise = np.vectorize(add_noise_fn)
      sobel = self.sobel(img)
      img = add_noise(img, sobel)

      data['ink'].append(AugmentationResult(self, img))

class SubtleNoiseAugmentation(Augmentation):
  def __init__(self, range=10, probability=0.5):
    super().__init__(probability=probability)
    self.range = range
    self.add_subtle_noise = np.vectorize(lambda x: max(0, min(255, x + random.randint(-self.range, self.range))))

  def __repr__(self):
    return f"SubtleNoiseAugmentation(range={self.range}, probability={self.probability})"

  def __call__(self, data, force=False):
    if (force or self.should_run()):
      image = data['post'][-1].result
      data['post'].append(AugmentationResult(self, self.add_subtle_noise(image)))

class JpegAugmentation(Augmentation):
  def __init__(self, quality_range=(25, 95), probability=0.5):
    super().__init__(probability=probability)
    self.quality_range = quality_range

  def __repr__(self):
    return f"JpegAugmentation(quality_range={self.quality_range}, probability={self.probability})"

  def __call__(self, data, force=False):
    if (force or self.should_run()):
      image = data['post'][-1].result
      encode_param = [int(cv2.IMWRITE_JPEG_QUALITY), random.randint(self.quality_range[0], self.quality_range[1])]
      result, encimg = cv2.imencode('.jpg', image, encode_param)
      image = cv2.imdecode(encimg, 1)
      data['post'].append(AugmentationResult(self, image))

class BrightnessAugmentation(Augmentation):
  def __init__(self, layer, range=(0.8, 1.4), probability=0.5):
    super().__init__(probability=probability)
    self.range = range
    self.layer = layer

  def __repr__(self):
    return f"BrightnessAugmentation({self.layer}, range={self.range}, probability={self.probability})"

  def __call__(self, data, force=False):
    if (force or self.should_run()):

      img = data[self.layer][-1].result
      value = random.uniform(self.range[0], self.range[1])
      if self.layer=="ink":
        img=cv2.cvtColor(img,cv2.COLOR_GRAY2BGR)
      hsv = cv2.cvtColor(img.astype("uint8"),cv2.COLOR_BGR2HSV)

      hsv = np.array(hsv, dtype = np.float64)
      hsv[:,:,1] = hsv[:,:,1]*value
      hsv[:,:,1][hsv[:,:,1]>255]  = 255
      hsv[:,:,2] = hsv[:,:,2]*value
      hsv[:,:,2][hsv[:,:,2]>255]  = 255
      hsv = np.array(hsv, dtype = np.uint8)
      img = cv2.cvtColor(hsv, cv2.COLOR_HSV2BGR)
      if self.layer == "ink":
        img = cv2.cvtColor(img, cv2.COLOR_BGR2GRAY)
      data[self.layer].append(AugmentationResult(self, img))
class GammaAugmentation(Augmentation):
  def __init__(self, range=(0.5, 1.5), probability=0.5):
    super().__init__(probability=probability)
    self.range = range

  def __repr__(self):
    return f"GammaAugmentation(range={self.range}, probability={self.probability})"

  def __call__(self, data,force=False):
    img = data['post'][-1].result
    img = img.astype(np.uint8)
    value = random.uniform(self.range[0], self.range[1])
    invGamma = 1.0 / value
    table = np.array([((i / 255.0) ** invGamma) * 255
                      for i in np.arange(0, 256)]).astype("uint8")
    print(table.shape,img.shape)
    frame= cv2.LUT(img, table)
    data['post'].append(AugmentationResult(self, frame))
    # cv2.imwrite(os.path.join('test_outputs',str(round(value,4))+"gamma.jpg"),np.hstack((img,frame)))


class LightingGradientAugmentation(Augmentation):
  """
    Generate decayed light mask generated by light strip given its position, direction
    Args:
      mask_size: tuple of integers (w, h) defining generated mask size
      position: tuple of integers (x, y) defining the center of light strip position,
        which is the reference point during rotating
      direction: integer from 0 to 360 to indicate the rotation degree of light strip
      max_brightness: integer that max brightness in the mask
      min_brightness: integer that min brightness in the mask
      mode: the way that brightness decay from max to min: linear or gaussian
      linear_decay_rate: only valid in linear_static mode. Suggested value is within [0.2, 2]
    Return:
      light_mask: ndarray in float type consisting value from 0 to strength
  """

  def __init__(self, light_position=None, direction=None, max_brightness=255, min_brightness=0, mode="gaussian", linear_decay_rate=None, transparency=None, probability=0.5):
    super().__init__(probability=probability)
    self.light_position = light_position
    self.direction = direction
    self.max_brightness = max_brightness
    self.min_brightness = min_brightness
    self.mode = mode
    self.linear_decay_rate = linear_decay_rate
    self.transparency = transparency

  def __repr__(self):
    return f"LightingGradientAugmentation(light_position={self.light_position}, direction={self.direction}, max_brightness={self.max_brightness}, min_brightness={self.min_brightness}, mode='{self.mode}', linear_decay_rate={self.linear_decay_rate}, transparency={self.transparency}, probability={self.probability})"

  def __call__(self, data, force=False):
    if (force or self.should_run()):
      image = data['post'][-1].result
      if self.transparency is None:
        transparency = random.uniform(0.5, 0.85)
      else:
        transparency = self.transparency

      frame = image
      height, width, _ = frame.shape
      hsv = cv2.cvtColor(frame, cv2.COLOR_BGR2HSV)
      mask = self.generate_parallel_light_mask(mask_size=(width, height), position=self.light_position, direction=self.direction, max_brightness=self.max_brightness, min_brightness=self.min_brightness, mode=self.mode, linear_decay_rate=self.linear_decay_rate)
      hsv[:, :, 2] = hsv[:, :, 2] * transparency + mask * (1 - transparency)
      frame = cv2.cvtColor(hsv, cv2.COLOR_HSV2BGR)
      frame[frame > 255] = 255
      frame = np.asarray(frame, dtype=np.uint8)
      data['post'].append(AugmentationResult(self, frame))

  def generate_parallel_light_mask(self, mask_size, position=None, direction=None, max_brightness=255, min_brightness=0, mode="gaussian", linear_decay_rate=None):
    if position is None:
      pos_x = random.randint(0, mask_size[0])
      pos_y = random.randint(0, mask_size[1])
    else:
      pos_x = position[0]
      pos_y = position[1]
    if direction is None:
      direction = random.randint(0, 360)
    if linear_decay_rate is None:
      if mode == "linear_static":
        linear_decay_rate = random.uniform(0.2, 2)
    if mode == "linear_dynamic":
        linear_decay_rate = (max_brightness - min_brightness) / max(mask_size)
    assert mode in ["linear_dynamic", "linear_static", "gaussian"], \
      "mode must be linear_dynamic, linear_static or gaussian"
    padding = int(max(mask_size) * np.sqrt(2))
    # add padding to satisfy cropping after rotating
    canvas_x = padding * 2 + mask_size[0]
    canvas_y = padding * 2 + mask_size[1]
    mask = np.zeros(shape=(canvas_y, canvas_x), dtype=np.float32)
    # initial mask's up left corner and bottom right corner coordinate
    init_mask_ul = (int(padding), int(padding))
    init_mask_br = (int(padding+mask_size[0]), int(padding+mask_size[1]))
    init_light_pos = (padding + pos_x, padding + pos_y)
    # fill in mask row by row with value decayed from center
    for i in range(canvas_y):
      if mode == "linear":
        i_value = self._decayed_value_in_linear(i, max_brightness, init_light_pos[1], linear_decay_rate)
      elif mode == "gaussian":
        i_value = self._decayed_value_in_norm(i, max_brightness, min_brightness, init_light_pos[1], mask_size[1])
      else:
        i_value = 0
      mask[i] = i_value
    # rotate mask
    rotate_M = cv2.getRotationMatrix2D(init_light_pos, direction, 1)
    mask = cv2.warpAffine(mask, rotate_M, (canvas_x,  canvas_y))
    # crop
    mask = mask[init_mask_ul[1]:init_mask_br[1], init_mask_ul[0]:init_mask_br[0]]
    mask = np.asarray(mask, dtype=np.uint8)
    # add median blur
    mask = cv2.medianBlur(mask, 9)
    mask = 255 - mask
    # cv2.circle(mask, init_light_pos, 1, (0, 0, 255))
    # cv2.imshow("crop", mask[init_mask_ul[1]:init_mask_br[1], init_mask_ul[0]:init_mask_br[0]])
    # cv2.imshow("all", mask)
    # cv2.waitKey(0)
    return mask  
    
  def _decayed_value_in_norm(self, x, max_value, min_value, center, range):
    """
    decay from max value to min value following Gaussian/Normal distribution
    """
    radius = range / 3
    center_prob = norm.pdf(center, center, radius)
    x_prob = norm.pdf(x, center, radius)
    x_value = (x_prob / center_prob) * (max_value - min_value) + min_value
    return x_value

  def _decayed_value_in_linear(self, x, max_value, padding_center, decay_rate):
    """
    decay from max value to min value with static linear decay rate.
    """
    x_value = max_value - abs(padding_center - x) * decay_rate
    if x_value < 0:
      x_value = 1
    return x_value

class PaperFactory(Augmentation):
  def __init__(self, tile_texture_shape=(250,250), texture_path="./paper_textures", probability=0.5):
    super().__init__(probability=probability)
    self.paper_textures = list()
    self.tile_texture_shape = tile_texture_shape
    self.texture_path = texture_path
    for file in glob(f"{texture_path}/*"):
      texture = cv2.imread(file)

      if (len(texture.shape) > 2 and texture.shape[2] == 4):
        texture = cv2.cvtColor(texture, cv2.COLOR_BGRA2BGR)
      elif (len(texture.shape) > 2 and texture.shape[2] == 3):
        pass
      else:
        texture = cv2.cvtColor(texture, cv2.COLOR_GRAY2BGR)

      self.paper_textures.append(cv2.imread(file))

  def __repr__(self):
    return f"PaperFactory(tile_texture_shape={self.tile_texture_shape}, texture_path={self.texture_path}, probability={self.probability})"

  def __call__(self, data, force=False):
    if (force or self.should_run()):
      shape = data['ink'][-1].result.shape

      if (random.choice([True, False])):
        texture = self.get_texture(self.tile_texture_shape)
        paper = self.tile_texture(texture, shape)
      else:
        texture = self.get_texture(shape)
        paper = texture.copy()

      data['paper_texture'] = texture
      data['paper'].append(AugmentationResult(self, paper))

  def tile_texture(self, texture, shape):
    x_scale = shape[0] // texture.shape[0] + 1
    y_scale = shape[1] // texture.shape[1] + 1
  
    if (len(texture.shape) > 2):
      paper = np.empty((texture.shape[0]*x_scale, texture.shape[1]*y_scale, texture.shape[2]))
    else:
      paper = np.empty((texture.shape[0]*x_scale, texture.shape[1]*y_scale))
    
    for x in range(x_scale):
      for y in range(y_scale):
        start_x = x*texture.shape[0]
        end_x = start_x+texture.shape[0]
        start_y = y*texture.shape[1]
        end_y = start_y+texture.shape[1]

        paper[start_x:end_x,start_y:end_y] = texture
        texture = cv2.flip(texture, 1)

      texture = cv2.flip(texture, 0)
      if (x_scale % 2 == 0):
        texture = cv2.flip(texture, 1)

    return paper[:shape[0], :shape[1]]

  def resize(self, texture, shape):
    texture_h = texture.shape[0]
    texture_w = texture.shape[1]
    shape_h = shape[0]
    shape_w = shape[1]

    if (texture_h > shape_h or texture_w > shape_w): # Zoom out
      h_ratio = shape_h / texture_h
      w_ratio = shape_w / texture_w
>>>>>>> e4a6674e

    # The entire sequence can be applied with this.
    def __call__(self, data, force=False):
        if force or self.should_run():
            for augmentation in self.augmentations:
                augmentation(data)

    # Constructs a string containing the representations
    # of each augmentation in the sequence.
    def __repr__(self):
        r = f"AugmentationSequence([\n"

        for augmentation in self.augmentations:
            r += f"\t{repr(augmentation)}\n"

        r += f"], probability={self.probability})"
        return r


# Given a list of Augmentations, selects one to apply.
class OneOf(Augmentation):
    def __init__(self, augmentations, probability=0.5):
        super().__init__(probability=probability)
        self.augmentations = augmentations

        # Compute the average probability from all augmentations.
        augmentation_probabilities = [
            augmentation.probability for augmentation in augmentations
        ]
        s = sum(augmentation_probabilities)
        self.augmentation_probabilities = [ap / s for ap in augmentation_probabilities]

    # Randomly selects an Augmentation to apply to data.
    def __call__(self, data, force=False):
        if self.augmentation_probabilities and (force or self.should_run()):

            # Seed the random object.
            random_state = np.random.RandomState(random.randint(0, 2 ** 32 - 1))

            # Randomly selects one Augmentation to apply.
            augmentation = random_state.choice(
                self.augmentations, p=self.augmentation_probabilities
            )

            # Applies the selected Augmentation.
            augmentation(data, force=True)

    # Constructs a string containing the representations
    # of each augmentation
    def __repr__(self):
        r = f"OneOf([\n"

        for augmentation in self.augmentations:
            r += f"\t{repr(augmentation)}\n"

        r += f"], probability={self.probability})"
        return r<|MERGE_RESOLUTION|>--- conflicted
+++ resolved
@@ -49,13 +49,13 @@
         self.metadata = metadata
 
 
-<<<<<<< HEAD
+
 # Contains a list of Augmentations to be applied.
 class AugmentationSequence(Augmentation):
     def __init__(self, augmentations, probability=1.0):
         super().__init__(probability=probability)
         self.augmentations = augmentations
-=======
+
   def __repr__(self):
     return f"LowInkLineAugmentation(use_consistent_lines={self.use_consistent_lines}, probability={self.probability})"
 
@@ -434,7 +434,6 @@
     if (texture_h > shape_h or texture_w > shape_w): # Zoom out
       h_ratio = shape_h / texture_h
       w_ratio = shape_w / texture_w
->>>>>>> e4a6674e
 
     # The entire sequence can be applied with this.
     def __call__(self, data, force=False):
